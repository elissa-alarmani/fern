import { AstNode } from "./AstNode";

export declare namespace Writer {
    interface Args {
        tabSize?: number;
    }
}

export class Writer {
    private buffer: string;
    private indentLevel: number;
    private hasWrittenAnything: boolean;
    private indentSize: number;

    constructor(indentSize: number) {
        this.buffer = "";
        this.indentLevel = 0;
        this.hasWrittenAnything = false;
        this.indentSize = indentSize;
    }

    public write(text: string): void {
        if (this.hasWrittenAnything) {
            this.buffer += "\n";
        }

        const indent = this.getIndentString(this.indentSize);
        const indentedText = indent + text.replace(/\n/g, `\n${indent}`);

        this.buffer += indentedText;
        this.hasWrittenAnything = true;
    }

    public newLine(): void {
        this.buffer += "\n";
    }

    public openBlock(
        titles: (string | undefined)[],
        openingCharacter: string | undefined = "{",
        callback: () => void,
        closingCharacter: string | undefined = "}"
    ): void {
        const filteredTitles = titles.filter(title => title !== undefined).join(" ");
        if (filteredTitles) {
            this.write(`${filteredTitles} ${openingCharacter ?? ""}`);
        } else {
            this.write(openingCharacter ?? "");
        }
        
        try {
            this.indent(callback);
        } finally {
            this.write(closingCharacter ?? "");
        }
    }

    public indent(callback: () => void): void {
        this.indentLevel++;
        try {
            callback();
        } finally {
            this.indentLevel--;
        }
    }

    public writeNode(node: AstNode): void {
        node.write(this);
    }

    public toString(): string {
        return this.buffer;
    }

    private getIndentString(tabSize: number): string {
        return " ".repeat(this.indentLevel * tabSize);
    }
<<<<<<< HEAD
    
=======
>>>>>>> 5c5f1153
}<|MERGE_RESOLUTION|>--- conflicted
+++ resolved
@@ -75,8 +75,5 @@
     private getIndentString(tabSize: number): string {
         return " ".repeat(this.indentLevel * tabSize);
     }
-<<<<<<< HEAD
     
-=======
->>>>>>> 5c5f1153
 }