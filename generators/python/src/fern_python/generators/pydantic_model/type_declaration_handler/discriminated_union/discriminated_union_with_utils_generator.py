from ast import arg
from email.mime import base
from typing import List, Optional, Set

from fern_python.codegen.source_file import ConditionalTree, IfConditionLeaf

import fern.ir.resources as ir_types
from typing_extensions import Never

from fern_python.codegen import AST, LocalClassReference, SourceFile
from fern_python.external_dependencies import Pydantic
from fern_python.pydantic_codegen import PydanticField, PydanticModel

from ....context import PydanticGeneratorContext
from ...custom_config import PydanticModelCustomConfig
from ...fern_aware_pydantic_model import FernAwarePydanticModel
from ..abstract_type_generator import AbstractTypeGenerator
from ..get_visit_method import VisitableItem, VisitorArgument, get_visit_method

VISITOR_RETURN_TYPE = AST.GenericTypeVar(name="T_Result")
BUILDER_ARGUMENT_NAME = "value"


class DiscriminatedUnionWithUtilsGenerator(AbstractTypeGenerator):
    def __init__(
        self,
        name: ir_types.DeclaredTypeName,
        union: ir_types.UnionTypeDeclaration,
        context: PydanticGeneratorContext,
        source_file: SourceFile,
        custom_config: PydanticModelCustomConfig,
        docs: Optional[str],
        snippet: Optional[str] = None,
    ):
        super().__init__(
            context=context, custom_config=custom_config, source_file=source_file, docs=docs, snippet=snippet
        )
        self._name = name
        self._union = union


    def _generate_conditional_base_class(self, conditional_class_name: str, internal_single_union_types: List[LocalClassReference]) -> LocalClassReference:
        if self._custom_config.skip_validation:
            root_type = AST.TypeHint.annotated(
                type=AST.TypeHint.union(
                    *(
                        AST.TypeHint(type=internal_single_union_type)
                        for internal_single_union_type in internal_single_union_types
                    ),
                ),
                annotation=AST.Expression(
                    AST.ClassInstantiation(
                        class_=self._context.core_utilities.get_union_metadata(),
                        kwargs=[
                            (
                                "discriminant",
                                AST.Expression(f'"{self._union.discriminant.wire_value}"'),
                            )
                        ],
                    )
                ),
            )
        else:
            root_type = AST.TypeHint.union(
                *(
                    AST.TypeHint(type=internal_single_union_type)
                    for internal_single_union_type in internal_single_union_types
                ),
            )

        root_type_annotation = AST.Expression(
            AST.FunctionInvocation(
                function_definition=Pydantic.Field(),
                kwargs=[
                    (
                        "discriminator",
                        AST.Expression(
                            f'"{self._get_discriminant_attr_name()}"',
                        ),
                    )
                ],
            )
        ) if len(internal_single_union_types) != 1 else None

        annotated_type_hint = AST.TypeHint.annotated(
            type=root_type,
            annotation=root_type_annotation,
        ) if root_type_annotation is not None else root_type
        
        conditional_class_declaration_v2 = AST.ClassDeclaration(name=conditional_class_name)
        conditional_class_declaration_v2.add_statement(
            AST.VariableDeclaration(name="root", type_hint=annotated_type_hint)
        )
        conditional_class_declaration_v2.add_method(
                AST.FunctionDeclaration(
                    name="get_as_union",
                    signature=AST.FunctionSignature(
                        return_type=root_type,
                    ),
                    body=AST.CodeWriter("return self.root"),
                )
            )

        conditional_class_declaration_v1 = AST.ClassDeclaration(name=conditional_class_name)
        conditional_class_declaration_v1.add_statement(
            AST.VariableDeclaration(name="root", type_hint=annotated_type_hint)
        )
        conditional_class_declaration_v1.add_method(
                AST.FunctionDeclaration(
                    name="get_as_union",
                    signature=AST.FunctionSignature(
                        return_type=root_type,
                    ),
                    body=AST.CodeWriter("return self.__root__"),
                )
            )

        conditional_class = self._source_file.add_conditional_class_declaration(
            declaration=conditional_class_declaration_v2,
            conditional_tree=ConditionalTree(
                conditions=[
                    IfConditionLeaf(
                        condition=AST.Expression(self._context.core_utilities.get_is_pydantic_v2()),
                        code=conditional_class_declaration_v2
                    )
                ],
                else_code=conditional_class_declaration_v2
            )
        )

        return conditional_class

    def generate(self) -> None:
        factory_declaration = AST.ClassDeclaration(name="_Factory")
        factory = self._source_file.add_class_declaration(factory_declaration)

        model_name = self._context.get_class_name_for_type_id(self._name.type_id)
        conditional_class_name = f"_{model_name}Base"
        dummy_base_class_declaration = AST.ClassDeclaration(name=conditional_class_name)
        dummy_base_class = self._source_file.get_dummy_class_declaration(dummy_base_class_declaration)
        
        with FernAwarePydanticModel(
            class_name=model_name,
            type_name=self._name,
            context=self._context,
            custom_config=self._custom_config,
            source_file=self._source_file,
            docstring=self._docs,
            snippet=self._snippet,
            base_models=[dummy_base_class],
        ) as external_pydantic_model:
            external_pydantic_model.add_class_var_unsafe(
                name="factory",
                type_hint=AST.TypeHint(type=factory),
                initializer=AST.Expression(AST.ClassInstantiation(class_=factory)),
            )

            internal_single_union_types: List[LocalClassReference] = []

            internal_union = self._source_file.add_class_declaration(
                declaration=AST.ClassDeclaration(name="_" + external_pydantic_model.get_class_name()),
            )

            for single_union_type in self._union.types:
                with PydanticModel(
                    version=self._custom_config.version,
                    name=single_union_type.discriminant_value.name.pascal_case.safe_name,
                    source_file=self._source_file,
                    base_models=single_union_type.shape.visit(
                        same_properties_as_object=lambda type_name: [
                            self._context.get_class_reference_for_type_id(type_name.type_id)
                        ],
<<<<<<< HEAD
                        single_property=lambda _: None,
                        no_properties=lambda: None,
=======
                        single_property=lambda _: [],
                        no_properties=lambda: [],
>>>>>>> 359eb418
                    ),
                    parent=internal_union,
                    frozen=self._custom_config.frozen,
                    orm_mode=self._custom_config.orm_mode,
                    smart_union=self._custom_config.smart_union,
                    pydantic_base_model=self._context.core_utilities.get_unchecked_pydantic_base_model(),
                    require_optional_fields=self._custom_config.require_optional_fields,
                    is_pydantic_v2=self._context.core_utilities.get_is_pydantic_v2(),
                ) as internal_pydantic_model_for_single_union_type:
                    internal_single_union_type = internal_pydantic_model_for_single_union_type.to_reference()
                    internal_single_union_types.append(internal_single_union_type)

                    discriminant_field = self._get_discriminant_field_for_single_union_type(
                        single_union_type=single_union_type
                    )

                    internal_pydantic_model_for_single_union_type.add_field(discriminant_field)

                    shape = single_union_type.shape.get_as_union()
                    if shape.properties_type == "singleProperty":
                        internal_pydantic_model_for_single_union_type.add_field(
                            PydanticField(
                                name=shape.name.name.snake_case.safe_name,
                                pascal_case_field_name=shape.name.name.pascal_case.safe_name,
                                json_field_name=shape.name.wire_value,
                                type_hint=self._context.get_type_hint_for_type_reference(type_reference=shape.type),
                            )
                        )

                    factory_declaration.add_method(
                        AST.FunctionDeclaration(
                            name=single_union_type.discriminant_value.name.snake_case.safe_name,
                            signature=AST.FunctionSignature(
                                parameters=single_union_type.shape.visit(
                                    same_properties_as_object=lambda type_name: [
                                        AST.FunctionParameter(
                                            name=BUILDER_ARGUMENT_NAME,
                                            type_hint=self._context.get_type_hint_for_type_reference(
                                                ir_types.TypeReference.factory.named(type_name)
                                            ),
                                        )
                                    ],
                                    single_property=lambda property: [
                                        AST.FunctionParameter(
                                            name=BUILDER_ARGUMENT_NAME,
                                            type_hint=self._context.get_type_hint_for_type_reference(property.type),
                                        )
                                    ],
                                    no_properties=lambda: None,
                                ),
                                return_type=self._context.get_type_hint_for_type_reference(
                                    ir_types.TypeReference.factory.named(self._name)
                                ),
                            ),
                            body=AST.CodeWriter(
                                self._create_body_writer(
                                    single_union_type=single_union_type,
                                    internal_single_union_type=internal_single_union_type,
                                    external_union=external_pydantic_model.to_reference(),
                                )
                            ),
                        ),
                    )

                    # if any of our inherited fields are forward refs, we need to call
                    # update_forwards_refs()

                    # we assume that the forward-refed types are the ones
                    # that circularly reference this union type
                    referenced_type_ids: Set[ir_types.TypeId] = single_union_type.shape.visit(
                        same_properties_as_object=lambda type_name: self._context.get_referenced_types_of_type_declaration(
                            self._context.get_declaration_for_type_id(type_name.type_id),
                        ),
                        single_property=lambda single_property: self._context.get_referenced_types_of_type_reference(
                            single_property.type
                        ),
                        no_properties=lambda: set(),
                    )
                    forward_refed_types = [
                        referenced_type_id
                        for referenced_type_id in referenced_type_ids
                        if self._context.does_type_reference_other_type(referenced_type_id, self._name.type_id)
                    ]

                    if len(forward_refed_types) > 0:
                        # when calling update_forward_refs, Pydantic will throw
                        # if an inherited field's type is not defined in this
                        # file. https://github.com/pydantic/pydantic/issues/4902.
                        # as a workaround, we explicitly pass references to update_forward_refs
                        # so they are in scope
                        internal_pydantic_model_for_single_union_type.update_forward_refs(
                            {self._context.get_class_reference_for_type_id(type_id) for type_id in forward_refed_types}
                        )

                        # to avoid issues with circular dependencies, make sure all imports
                        # that reference this type appear after the main (exported) model for the union.
                        # FernAwarePydanticModel will automatically add the import constraint if the
                        # referenced type_name circularly references this type.
                        for type_id in forward_refed_types:
                            external_pydantic_model.add_ghost_reference(type_id)

<<<<<<< HEAD
            self._generate_conditional_base_class(conditional_class_name, internal_single_union_types)
=======
            root_type = (
                AST.TypeHint.union(
                    *(
                        AST.TypeHint(type=internal_single_union_type)
                        for internal_single_union_type in internal_single_union_types
                    ),
                )
                if len(internal_single_union_types) > 1
                else AST.TypeHint(type=internal_single_union_types[0])
            )
            if self._custom_config.skip_validation:
                root_type = AST.TypeHint.annotated(
                    type=root_type,
                    annotation=AST.Expression(
                        AST.ClassInstantiation(
                            class_=self._context.core_utilities.get_union_metadata(),
                            kwargs=[
                                (
                                    "discriminant",
                                    AST.Expression(f'"{self._union.discriminant.wire_value}"'),
                                )
                            ],
                        )
                    ),
                )

            external_pydantic_model.add_method_unsafe(
                AST.FunctionDeclaration(
                    name="get_as_union",
                    signature=AST.FunctionSignature(
                        return_type=root_type,
                    ),
                    body=AST.CodeWriter("return self.__root__"),
                )
            )

>>>>>>> 359eb418
            external_pydantic_model.add_method_unsafe(
                get_visit_method(
                    items=[
                        VisitableItem(
                            parameter_name=single_union_type.discriminant_value.name.snake_case.safe_name,
                            expected_value=f'"{single_union_type.discriminant_value.wire_value}"',
                            visitor_argument=single_union_type.shape.visit(
                                same_properties_as_object=lambda type_name: VisitorArgument(
                                    expression=AST.Expression(
                                        AST.FunctionInvocation(
                                            function_definition=self._context.get_class_reference_for_type_id(
                                                type_name.type_id
                                            ),
                                            args=[
                                                AST.Expression(
                                                    f'self.get_as_union().dict(exclude_unset=True, exclude={{"{self._union.discriminant.wire_value}"}})',
                                                    spread=AST.ExpressionSpread.TWO_ASTERISKS,
                                                )
                                            ],
                                        )
                                    ),
                                    type=external_pydantic_model.get_type_hint_for_type_reference(
                                        ir_types.TypeReference.factory.named(type_name)
                                    ),
                                ),
                                single_property=lambda property: VisitorArgument(
                                    expression=AST.Expression(
                                        f"self.get_as_union().{get_field_name_for_single_property(property)}"
                                    ),
                                    type=external_pydantic_model.get_type_hint_for_type_reference(property.type),
                                ),
                                no_properties=lambda: None,
                            ),
                        )
                        for single_union_type in self._union.types
                    ],
                    reference_to_current_value=f"self.get_as_union().{self._get_discriminant_attr_name()}",
                )
            )

    def _create_body_writer(
        self,
        single_union_type: ir_types.SingleUnionType,
        internal_single_union_type: AST.ClassReference,
        external_union: AST.ClassReference,
    ) -> AST.CodeWriterFunction:
        def write(writer: AST.NodeWriter) -> None:
            # explicit typing needed to help mypy
            no_expressions: List[AST.Expression] = []

            internal_single_union_type_instantiation = AST.ClassInstantiation(
                class_=internal_single_union_type,
                args=single_union_type.shape.visit(
                    same_properties_as_object=lambda type_name: [
                        AST.Expression(
                            f"{BUILDER_ARGUMENT_NAME}.dict(exclude_unset=True)",
                            spread=AST.ExpressionSpread.TWO_ASTERISKS,
                        )
                    ],
                    single_property=lambda property: no_expressions,
                    no_properties=lambda: no_expressions,
                ),
                kwargs=[
                    (
                        self._get_discriminant_attr_name(),
                        self._get_discriminant_value_for_single_union_type(single_union_type),
                    )
                ]
                + (
                    single_union_type.shape.visit(
                        same_properties_as_object=lambda type_name: [],
                        single_property=lambda property: [
                            (get_field_name_for_single_property(property), AST.Expression(BUILDER_ARGUMENT_NAME))
                        ],
                        no_properties=lambda: [],
                    )
                ),
            )

            sub_union_instantiation = AST.ClassInstantiation(
                class_=external_union,
                args=[AST.Expression(internal_single_union_type_instantiation)],
            )

            writer.write("return ")
            writer.write_node(sub_union_instantiation)

        return write

    def _get_discriminant_field_for_single_union_type(
        self, single_union_type: ir_types.SingleUnionType
    ) -> PydanticField:
        discriminant_value = self._get_discriminant_value_for_single_union_type(single_union_type)
        return PydanticField(
            name=self._get_discriminant_attr_name(),
            pascal_case_field_name=self._union.discriminant.name.pascal_case.safe_name,
            type_hint=AST.TypeHint.literal(discriminant_value),
            json_field_name=self._union.discriminant.wire_value,
            default_value=discriminant_value,
        )

    def _get_discriminant_attr_name(self) -> str:
        return self._union.discriminant.name.snake_case.safe_name

    def _get_discriminant_value_for_single_union_type(
        self,
        single_union_type: ir_types.SingleUnionType,
    ) -> AST.Expression:
        return AST.Expression(f'"{single_union_type.discriminant_value.wire_value}"')


def assert_never(arg: Never) -> Never:
    raise AssertionError("Expected code to be unreachable")


def get_field_name_for_single_property(property: ir_types.SingleUnionTypeProperty) -> str:
    return property.name.name.snake_case.safe_name<|MERGE_RESOLUTION|>--- conflicted
+++ resolved
@@ -170,13 +170,8 @@
                         same_properties_as_object=lambda type_name: [
                             self._context.get_class_reference_for_type_id(type_name.type_id)
                         ],
-<<<<<<< HEAD
-                        single_property=lambda _: None,
-                        no_properties=lambda: None,
-=======
                         single_property=lambda _: [],
                         no_properties=lambda: [],
->>>>>>> 359eb418
                     ),
                     parent=internal_union,
                     frozen=self._custom_config.frozen,
@@ -185,6 +180,8 @@
                     pydantic_base_model=self._context.core_utilities.get_unchecked_pydantic_base_model(),
                     require_optional_fields=self._custom_config.require_optional_fields,
                     is_pydantic_v2=self._context.core_utilities.get_is_pydantic_v2(),
+                    universal_field_validator=self._context.core_utilities.universal_field_validator,
+                    universal_root_validator=self._context.core_utilities.universal_root_validator,
                 ) as internal_pydantic_model_for_single_union_type:
                     internal_single_union_type = internal_pydantic_model_for_single_union_type.to_reference()
                     internal_single_union_types.append(internal_single_union_type)
@@ -278,46 +275,7 @@
                         for type_id in forward_refed_types:
                             external_pydantic_model.add_ghost_reference(type_id)
 
-<<<<<<< HEAD
             self._generate_conditional_base_class(conditional_class_name, internal_single_union_types)
-=======
-            root_type = (
-                AST.TypeHint.union(
-                    *(
-                        AST.TypeHint(type=internal_single_union_type)
-                        for internal_single_union_type in internal_single_union_types
-                    ),
-                )
-                if len(internal_single_union_types) > 1
-                else AST.TypeHint(type=internal_single_union_types[0])
-            )
-            if self._custom_config.skip_validation:
-                root_type = AST.TypeHint.annotated(
-                    type=root_type,
-                    annotation=AST.Expression(
-                        AST.ClassInstantiation(
-                            class_=self._context.core_utilities.get_union_metadata(),
-                            kwargs=[
-                                (
-                                    "discriminant",
-                                    AST.Expression(f'"{self._union.discriminant.wire_value}"'),
-                                )
-                            ],
-                        )
-                    ),
-                )
-
-            external_pydantic_model.add_method_unsafe(
-                AST.FunctionDeclaration(
-                    name="get_as_union",
-                    signature=AST.FunctionSignature(
-                        return_type=root_type,
-                    ),
-                    body=AST.CodeWriter("return self.__root__"),
-                )
-            )
-
->>>>>>> 359eb418
             external_pydantic_model.add_method_unsafe(
                 get_visit_method(
                     items=[
