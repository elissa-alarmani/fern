--- conflicted
+++ resolved
@@ -276,31 +276,6 @@
                 return self.context.get_literal_value(param.value_type) is not None
             return False
         return False
-
-
-def get_endpoint_name(endpoint: ir_types.HttpEndpoint) -> str:
-    return endpoint.name.get_as_name().snake_case.safe_name
-
-
-def get_parameter_name(name: ir_types.Name) -> str:
-    return name.snake_case.safe_name
-
-
-def is_endpoint_path_empty(endpoint: ir_types.HttpEndpoint) -> bool:
-    return len(endpoint.full_path.head) == 0 and len(endpoint.full_path.parts) == 0
-
-
-def unwrap_optional_type(type_reference: ir_types.TypeReference) -> ir_types.TypeReference:
-    type_as_union = type_reference.get_as_union()
-    if type_as_union.type == "container":
-        container_as_union = type_as_union.container.get_as_union()
-        if container_as_union.type == "optional":
-            return unwrap_optional_type(container_as_union.optional)
-    return type_reference
-
-
-def raise_json_nested_property_as_response_unsupported() -> Never:
-    raise RuntimeError("nested property json response is unsupported")
 
 
 class EndpointFunctionGenerator:
@@ -1375,237 +1350,7 @@
         type_reference.get_as_union().type == "reference"
         and type_reference.get_as_union().request_body_type.get_as_union().type == "container"
         and type_reference.get_as_union().request_body_type.get_as_union().container.get_as_union().type == "optional"
-<<<<<<< HEAD
     )
-=======
-    )
-
-
-# TODO: this is effectively what should be exposed when creating the snippets API.
-class EndpointFunctionSnippetGenerator:
-    def __init__(
-        self,
-        context: SdkGeneratorContext,
-        snippet_writer: SnippetWriter,
-        service: ir_types.HttpService,
-        endpoint: ir_types.HttpEndpoint,
-        example: ir_types.HttpEndpointExample,
-        path_parameter_names: Dict[ir_types.Name, str],
-        request_parameter_names: Dict[ir_types.Name, str],
-    ):
-        self.context = context
-        self.snippet_writer = snippet_writer
-        self.service = service
-        self.endpoint = endpoint
-        self.example = example.get_as_union()
-        self.path_parameter_names = path_parameter_names
-        self.request_parameter_names = request_parameter_names
-
-    # TODO: It should be sufficient for this to just take in the example and client
-    def generate_snippet(self) -> AST.Expression:
-        args: List[AST.Expression] = []
-        all_path_parameters = (
-            self.example.root_path_parameters
-            + self.example.service_path_parameters
-            + self.example.endpoint_path_parameters
-        )
-        for path_parameter in all_path_parameters:
-            path_parameter_value = self.snippet_writer.get_snippet_for_example_type_reference(
-                example_type_reference=path_parameter.value,
-            )
-            if not self._is_path_literal(path_parameter.name.original_name):
-                args.append(
-                    self.snippet_writer.get_snippet_for_named_parameter(
-                        parameter_name=self.path_parameter_names[path_parameter.name],
-                        # If there's no value put a None in place as path parameters are unnamed and cannot be skipped
-                        value=path_parameter_value
-                        if path_parameter_value is not None
-                        else AST.Expression(AST.TypeHint.none()),
-                    ),
-                )
-
-        # TODO(amckinney): Idempotency headers aren't included in the example IR yet.
-        # We need to include those examples when they're available.
-        headers: Dict[str, ir_types.HttpHeader] = {}
-        for header in self.service.headers + self.endpoint.headers:
-            headers[header.name.wire_value] = header
-
-        all_example_headers = self.example.service_headers + self.example.endpoint_headers
-        for example_header in all_example_headers:
-            if (
-                example_header.name.wire_value in headers
-                and self.context.get_literal_header_value(headers[example_header.name.wire_value]) is not None
-            ):
-                continue
-            example_header_parameter_value = self.snippet_writer.get_snippet_for_example_type_reference(
-                example_type_reference=example_header.value,
-            )
-            if (
-                not self._is_header_literal(example_header.name.wire_value)
-                and example_header_parameter_value is not None
-            ):
-                args.append(
-                    self.snippet_writer.get_snippet_for_named_parameter(
-                        parameter_name=get_parameter_name(example_header.name.name),
-                        value=example_header_parameter_value,
-                    ),
-                )
-
-        for query_parameter in self.example.query_parameters:
-            query_parameter_value = self.snippet_writer.get_snippet_for_example_type_reference(
-                example_type_reference=query_parameter.value,
-            )
-            if not self._is_query_literal(query_parameter.name.wire_value) and query_parameter_value is not None:
-                args.append(
-                    self.snippet_writer.get_snippet_for_named_parameter(
-                        parameter_name=get_parameter_name(query_parameter.name.name),
-                        value=query_parameter_value,
-                    ),
-                )
-
-        if self.example.request is not None:
-            # For some reason the example type reference is not marking it's type as optional, so we need to specify it so the
-            # snippets (and thus unit tests) write correctly
-            is_optional = self.endpoint.request_body is not None and _is_type_reference_optional(
-                self.endpoint.request_body
-            )
-            args.extend(
-                self.example.request.visit(
-                    inlined_request_body=lambda inlined_request_body: self._get_snippet_for_inlined_request_body_properties(
-                        example_inlined_request_body=inlined_request_body,
-                    ),
-                    reference=lambda reference: self._get_snippet_for_request_reference(
-                        example_type_reference=reference,
-                        is_optional=is_optional,
-                        request_parameter_names=self.request_parameter_names,
-                    ),
-                ),
-            )
-
-        return AST.Expression(
-            AST.FunctionInvocation(
-                function_definition=AST.Reference(
-                    qualified_name_excluding_import=(get_endpoint_name(self.endpoint),),
-                ),
-                args=args,
-            ),
-        )
-
-    def generate_usage(self, response_name: str, is_async: bool) -> Optional[AST.Expression]:
-        if self.endpoint.response is not None and self.endpoint.response.get_as_union().type == "streaming":
-
-            def snippet_writer(writer: AST.NodeWriter) -> None:
-                if is_async:
-                    writer.write("async ")
-                writer.write_line(f"for chunk in {response_name}:")
-                with writer.indent():
-                    writer.write_line("yield chunk")
-
-            return AST.Expression(AST.CodeWriter(snippet_writer))
-        return None
-
-    def _get_snippet_for_inlined_request_body_properties(
-        self,
-        example_inlined_request_body: ir_types.ExampleInlinedRequestBody,
-    ) -> List[AST.Expression]:
-        snippets: List[AST.Expression] = []
-        for example_property in example_inlined_request_body.properties:
-            property_value = self.snippet_writer.get_snippet_for_example_type_reference(
-                example_type_reference=example_property.value,
-            )
-            if not self._is_inlined_request_literal(example_property.name.wire_value) and property_value is not None:
-                snippets.append(
-                    self.snippet_writer.get_snippet_for_named_parameter(
-                        parameter_name=get_parameter_name(example_property.name.name),
-                        value=property_value,
-                    ),
-                )
-        return snippets
-
-    def _get_snippet_for_request_reference_default(
-        self, example_type_reference: ir_types.ExampleTypeReference
-    ) -> List[AST.Expression]:
-        request_value = self.snippet_writer.get_snippet_for_example_type_reference(
-            example_type_reference=example_type_reference,
-        )
-        if request_value is not None:
-            return [
-                self.snippet_writer.get_snippet_for_named_parameter(
-                    parameter_name=self._get_request_parameter_name(),
-                    value=request_value,
-                )
-            ]
-        return []
-
-    def _get_snippet_for_request_reference_flattened(
-        self,
-        example_object: ir_types.ExampleObjectType,
-        request_parameter_names: Dict[ir_types.Name, str],
-    ) -> List[AST.Expression]:
-        return self.snippet_writer.get_snippet_for_object_properties(example_object, request_parameter_names)
-
-    def _get_snippet_for_request_reference(
-        self,
-        example_type_reference: ir_types.ExampleTypeReference,
-        is_optional: bool,
-        request_parameter_names: Dict[ir_types.Name, str],
-    ) -> List[AST.Expression]:
-        if self.context.custom_config.inline_request_params and not is_optional:
-            if example_type_reference.shape.get_as_union().type == "named":
-                inner_shape = example_type_reference.shape.get_as_union().shape
-                if inner_shape.get_as_union().type == "alias":
-                    return self._get_snippet_for_request_reference(
-                        example_type_reference, is_optional, request_parameter_names
-                    )
-                if inner_shape.get_as_union().type == "object":
-                    return self._get_snippet_for_request_reference_flattened(
-                        inner_shape.get_as_union(), request_parameter_names
-                    )
-            return self._get_snippet_for_request_reference_default(example_type_reference)
-        else:
-            return self._get_snippet_for_request_reference_default(example_type_reference)
-
-    def _get_request_parameter_name(self) -> str:
-        if self.endpoint.sdk_request is None:
-            raise Exception("request body is referenced but SDKRequestBody is not defined")
-        return self.endpoint.sdk_request.request_parameter_name.snake_case.safe_name
-
-    def _is_query_literal(self, query_parameter_wire_value: str) -> bool:
-        param = next(
-            filter(lambda q: q.name.wire_value == query_parameter_wire_value, self.endpoint.query_parameters), None
-        )
-        if param is not None:
-            return self.context.get_literal_value(param.value_type) is not None
-        return False
-
-    def _is_path_literal(self, path_parameter_original_name: str) -> bool:
-        param = next(
-            filter(lambda p: p.name.original_name == path_parameter_original_name, self.endpoint.all_path_parameters),
-            None,
-        )
-        if param is not None:
-            return self.context.get_literal_value(param.value_type) is not None
-        return False
-
-    def _is_header_literal(self, header_wire_value: str) -> bool:
-        param = next(filter(lambda h: h.name.wire_value == header_wire_value, self.endpoint.headers), None)
-        if param is not None:
-            return self.context.get_literal_value(param.value_type) is not None
-        return False
-
-    def _is_inlined_request_literal(self, property_wire_value: str) -> bool:
-        if self.endpoint.request_body is None:
-            return False
-        request_body_union = self.endpoint.request_body.get_as_union()
-        if request_body_union.type == "inlinedRequestBody":
-            param = next(
-                filter(lambda p: p.name.wire_value == property_wire_value, request_body_union.properties), None
-            )
-            if param is not None:
-                return self.context.get_literal_value(param.value_type) is not None
-            return False
-        return False
-
 
 def get_endpoint_name(endpoint: ir_types.HttpEndpoint) -> str:
     if endpoint.name.get_as_name().original_name == "list":
@@ -1631,5 +1376,4 @@
 
 
 def raise_json_nested_property_as_response_unsupported() -> Never:
-    raise RuntimeError("nested property json response is unsupported")
->>>>>>> b7cf18e9
+    raise RuntimeError("nested property json response is unsupported")