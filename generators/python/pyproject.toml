--- conflicted
+++ resolved
@@ -10,15 +10,10 @@
 typer = {extras = ["all"], version = "^0.6.1"}
 fern-fern-generator-exec-sdk = {version = "0.0.899", source = "fern-prod"}
 ordered-set = "^4.1.0"
-<<<<<<< HEAD
-fern-fern-fdr-sdk = {version = "0.0.5407", source = "fern-prod"}
-fern-fern-ir-v39 = "^0.0.3473"
 pydantic-core = "^2.18.2"
-=======
 fern-fern-fdr-sdk = {version = "0.0.5502", source = "fern-prod"}
 fern-fern-generator-cli-sdk = {version = "0.0.39", source = "fern-prod"}
 fern_fern_ir_v49 = "49.0.0"
->>>>>>> 359eb418
 
 [tool.poetry.dev-dependencies]
 pytest = "^7.4.2"
