--- conflicted
+++ resolved
@@ -12,16 +12,11 @@
     public readonly name: string;
     public readonly class: Class;
 
-<<<<<<< HEAD
     constructor({ 
         name,
         class: classInstance,
     }: File.Args) {
         super(LANGUAGE.indentSize);
-=======
-    constructor({ name, class: classInstance }: File.Args) {
-        super(Lang.indentSize);
->>>>>>> 5c5f1153
         this.name = name;
         this.class = classInstance;
     }
