import { assertNever } from "@fern-api/core-utils";
import { RelativeFilePath } from "@fern-api/fs-utils";
import { RawSchemas } from "@fern-api/yaml-schema";
import { SchemaId } from "@fern-fern/openapi-ir-model/commons";
import {
    ArraySchema,
    EnumSchema,
    LiteralSchemaValue,
    MapSchema,
    ObjectProperty,
    ObjectSchema,
    OneOfSchema,
    OptionalSchema,
    PrimitiveSchema,
    ReferencedSchema,
    Schema
} from "@fern-fern/openapi-ir-model/finalIr";
import {
    buildArrayTypeReference,
    buildLiteralTypeReference,
    buildMapTypeReference,
    buildOptionalTypeReference,
    buildPrimitiveTypeReference,
    buildReferenceTypeReference,
    buildTypeReference,
    buildUnknownTypeReference
} from "./buildTypeReference";
import { OpenApiIrConverterContext } from "./OpenApiIrConverterContext";
import { getTypeFromTypeReference } from "./utils/getTypeFromTypeReference";

export interface ConvertedTypeDeclaration {
    name: string | undefined;
    schema: RawSchemas.TypeDeclarationSchema;
}

export function buildTypeDeclaration({
    schema,
    context,
    declarationFile
}: {
    schema: Schema;
    context: OpenApiIrConverterContext;
    /* The file the type declaration will be added to */
    declarationFile: RelativeFilePath;
}): ConvertedTypeDeclaration {
    switch (schema.type) {
        case "primitive":
            return buildPrimitiveTypeDeclaration(schema);
        case "array":
            return buildArrayTypeDeclaration({ schema, context, declarationFile });
        case "map":
            return buildMapTypeDeclaration({ schema, context, declarationFile });
        case "reference":
            return buildReferenceTypeDeclaration({ schema, context, declarationFile });
        case "unknown":
            return buildUnknownTypeDeclaration(schema.nameOverride, schema.generatedName);
        case "optional":
        case "nullable":
            return buildOptionalTypeDeclaration({ schema, context, declarationFile });
        case "enum":
            return buildEnumTypeDeclaration(schema);
        case "literal":
            return buildLiteralTypeDeclaration(schema.value, schema.nameOverride, schema.generatedName);
        case "object":
            return buildObjectTypeDeclaration({ schema, context, declarationFile });
        case "oneOf":
            return buildOneOfTypeDeclaration({ schema: schema.oneOf, context, declarationFile });
        default:
            assertNever(schema);
    }
}

export function buildObjectTypeDeclaration({
    schema,
    context,
    declarationFile
}: {
    schema: ObjectSchema;
    context: OpenApiIrConverterContext;
    declarationFile: RelativeFilePath;
}): ConvertedTypeDeclaration {
    const properties: Record<string, RawSchemas.ObjectPropertySchema> = {};
    const schemasToInline = new Set<SchemaId>();
    for (const property of schema.properties) {
        if (Object.keys(property.conflict).length > 0) {
            const parentHasIdentiticalProperty = Object.entries(property.conflict).every(([_, conflict]) => {
                return !conflict.differentSchema;
            });
            if (parentHasIdentiticalProperty) {
                continue; // just use the parent property instead of redefining
            } else {
                Object.entries(property.conflict).forEach(([schemaId]) => {
                    const parentSchemasToInine = getAllParentSchemasToInline({
                        property: property.key,
                        schemaId,
                        context
                    });
                    parentSchemasToInine.forEach((schemaToInline) => {
                        schemasToInline.add(schemaToInline);
                    });
                });
            }
        }
        const typeReference = buildTypeReference({
            schema: property.schema,
            context,
            fileContainingReference: declarationFile
        });
        if (property.audiences.length > 0) {
            properties[property.key] =
                typeof typeReference === "string"
                    ? { type: typeReference, audiences: property.audiences }
                    : { ...typeReference, audiences: property.audiences };
        } else {
            properties[property.key] = typeReference;
        }
    }
    const propertiesToSetToUnknown: Set<string> = new Set<string>();

    for (const allOfPropertyConflict of schema.allOfPropertyConflicts) {
        allOfPropertyConflict.allOfSchemaIds.forEach((schemaId) => schemasToInline.add(schemaId));
        if (allOfPropertyConflict.conflictingTypeSignatures) {
            propertiesToSetToUnknown.add(allOfPropertyConflict.propertyKey);
        }
    }

    const extendedSchemas: string[] = [];
    for (const allOf of schema.allOf) {
        if (schemasToInline.has(allOf.schema)) {
            continue; // dont extend from schemas that need to be inlined
        }
        const allOfTypeReference = buildTypeReference({
            schema: Schema.reference(allOf),
            context,
            fileContainingReference: declarationFile
        });
        extendedSchemas.push(getTypeFromTypeReference(allOfTypeReference));
    }

    for (const inlineSchemaId of schemasToInline) {
<<<<<<< HEAD
        const inlinedSchemaPropertyInfo = getAllProperties(context, inlineSchemaId);
=======
        const inlinedSchemaPropertyInfo = getProperties(context, inlineSchemaId);
>>>>>>> b1a9ea3e
        for (const propertyToInline of inlinedSchemaPropertyInfo.properties) {
            if (properties[propertyToInline.key] == null) {
                if (propertiesToSetToUnknown.has(propertyToInline.key)) {
                    properties[propertyToInline.key] = "unknown";
                }
                properties[propertyToInline.key] = buildTypeReference({
                    schema: propertyToInline.schema,
                    context,
                    fileContainingReference: declarationFile
                });
            }
        }
        for (const extendedSchema of inlinedSchemaPropertyInfo.allOf) {
            if (schemasToInline.has(extendedSchema.schema)) {
                continue; // dont extend from schemas that need to be inlined
            }
            const extendedSchemaTypeReference = buildTypeReference({
                schema: Schema.reference(extendedSchema),
                context,
                fileContainingReference: declarationFile
            });
            extendedSchemas.push(getTypeFromTypeReference(extendedSchemaTypeReference));
        }
    }

    const objectTypeDeclaration: RawSchemas.ObjectSchema = {
        docs: schema.description ?? undefined,
        properties: Object.fromEntries(
            Object.entries(properties).map(([propertyKey, propertyDefinition]) => {
                if (startsWithNumber(propertyKey)) {
                    return [
                        propertyKey,
                        typeof propertyDefinition === "string"
                            ? {
                                  type: propertyDefinition,
                                  name: `_${propertyKey}`
                              }
                            : {
                                  ...propertyDefinition,
                                  name: `_${propertyKey}`
                              }
                    ];
                }
                return [propertyKey, propertyDefinition];
            })
        )
    };
    if (extendedSchemas.length > 0) {
        objectTypeDeclaration.extends = extendedSchemas;
    }
    return {
        name: schema.nameOverride ?? schema.generatedName,
        schema: objectTypeDeclaration
    };
}

<<<<<<< HEAD
function getAllProperties(
=======
function getAllParentSchemasToInline({
    property,
    schemaId,
    context
}: {
    property: string;
    schemaId: SchemaId;
    context: OpenApiIrConverterContext;
}): SchemaId[] {
    const schema = context.getSchema(schemaId);
    if (schema.type === "reference") {
        return getAllParentSchemasToInline({ property, schemaId: schema.schema, context });
    }
    if (schema.type === "object") {
        const { properties, allOf } = getProperties(context, schemaId);
        const hasProperty = properties.some((p) => {
            return p.key === property;
        });
        const parentSchemasToInline = [
            ...allOf.flatMap((parent) => {
                return getAllParentSchemasToInline({ property, context, schemaId: parent.schema });
            })
        ];
        if (hasProperty || parentSchemasToInline.length > 0) {
            return [schemaId, ...parentSchemasToInline];
        }
    }
    return [];
}

function getProperties(
>>>>>>> b1a9ea3e
    context: OpenApiIrConverterContext,
    schemaId: SchemaId
): {
    properties: ObjectProperty[];
    allOf: ReferencedSchema[];
} {
    const schema = context.getSchema(schemaId);
    if (schema.type === "object") {
        return { properties: schema.properties, allOf: schema.allOf };
    } else if (schema.type === "reference") {
<<<<<<< HEAD
        return getAllProperties(context, schema.schema);
=======
        return getProperties(context, schema.schema);
>>>>>>> b1a9ea3e
    }
    throw new Error(`Cannot getAllProperties for a non-object schema. schemaId=${schemaId}, type=${schema.type}`);
}

export function buildArrayTypeDeclaration({
    schema,
    context,
    declarationFile
}: {
    schema: ArraySchema;
    context: OpenApiIrConverterContext;
    declarationFile: RelativeFilePath;
}): ConvertedTypeDeclaration {
    return {
        name: schema.nameOverride ?? schema.generatedName,
        schema: buildArrayTypeReference({ schema, fileContainingReference: declarationFile, declarationFile, context })
    };
}

export function buildMapTypeDeclaration({
    schema,
    context,
    declarationFile
}: {
    schema: MapSchema;
    context: OpenApiIrConverterContext;
    declarationFile: RelativeFilePath;
}): ConvertedTypeDeclaration {
    return {
        name: schema.nameOverride ?? schema.generatedName,
        schema: buildMapTypeReference({ schema, fileContainingReference: declarationFile, declarationFile, context })
    };
}

export function buildPrimitiveTypeDeclaration(schema: PrimitiveSchema): ConvertedTypeDeclaration {
    return {
        name: schema.nameOverride ?? schema.generatedName,
        schema: buildPrimitiveTypeReference(schema)
    };
}

export function buildEnumTypeDeclaration(schema: EnumSchema): ConvertedTypeDeclaration {
    const enumSchema: RawSchemas.EnumSchema = {
        enum: schema.values.map((enumValue) => {
            const name = enumValue.nameOverride ?? enumValue.generatedName;
            const value = enumValue.value;
            if (name === value && enumValue.description == null) {
                return name;
            } else if (name === value && enumValue.description != null) {
                return {
                    value,
                    docs: enumValue.description
                };
            }
            const enumValueDeclaration: RawSchemas.EnumValueSchema = {
                name: enumValue.nameOverride ?? enumValue.generatedName,
                value: enumValue.value
            };
            if (enumValue.description != null) {
                enumValueDeclaration.docs = enumValue.description;
            }
            return enumValueDeclaration;
        })
    };
    if (schema.description != null) {
        enumSchema.docs = schema.description;
    }
    return {
        name: schema.nameOverride ?? schema.generatedName,
        schema: enumSchema
    };
}

export function buildReferenceTypeDeclaration({
    schema,
    context,
    declarationFile
}: {
    schema: ReferencedSchema;
    context: OpenApiIrConverterContext;
    declarationFile: RelativeFilePath;
}): ConvertedTypeDeclaration {
    return {
        name: schema.nameOverride ?? schema.generatedName,
        schema: buildReferenceTypeReference({ schema, context, fileContainingReference: declarationFile })
    };
}

export function buildOptionalTypeDeclaration({
    schema,
    context,
    declarationFile
}: {
    schema: OptionalSchema;
    context: OpenApiIrConverterContext;
    declarationFile: RelativeFilePath;
}): ConvertedTypeDeclaration {
    return {
        name: schema.nameOverride ?? schema.generatedName,
        schema: buildOptionalTypeReference({
            schema,
            context,
            fileContainingReference: declarationFile,
            declarationFile
        })
    };
}

export function buildUnknownTypeDeclaration(
    nameOverride: string | null | undefined,
    generatedName: string
): ConvertedTypeDeclaration {
    return {
        name: nameOverride ?? generatedName,
        schema: buildUnknownTypeReference()
    };
}

export function buildLiteralTypeDeclaration(
    value: LiteralSchemaValue,
    nameOverride: string | null | undefined,
    generatedName: string
): ConvertedTypeDeclaration {
    return {
        name: nameOverride ?? generatedName,
        schema: buildLiteralTypeReference(value)
    };
}

export function buildOneOfTypeDeclaration({
    schema,
    context,
    declarationFile
}: {
    schema: OneOfSchema;
    context: OpenApiIrConverterContext;
    declarationFile: RelativeFilePath;
}): ConvertedTypeDeclaration {
    if (schema.type === "discriminated") {
        const baseProperties: Record<string, RawSchemas.ObjectPropertySchema> = {};
        for (const property of schema.commonProperties) {
            baseProperties[property.key] = buildTypeReference({
                schema: property.schema,
                fileContainingReference: declarationFile,
                context
            });
        }
        const union: Record<string, RawSchemas.SingleUnionTypeSchema> = {};
        for (const [discriminantValue, subSchema] of Object.entries(schema.schemas)) {
            union[discriminantValue] = buildTypeReference({
                schema: subSchema,
                context,
                fileContainingReference: declarationFile
            });
        }
        return {
            name: schema.nameOverride ?? schema.generatedName,
            schema: {
                discriminant: schema.discriminantProperty,
                "base-properties": baseProperties,
                docs: schema.description ?? undefined,
                union
            }
        };
    }

    const union: RawSchemas.TypeReferenceWithDocsSchema[] = [];
    for (const subSchema of schema.schemas) {
        union.push(
            buildTypeReference({
                schema: subSchema,
                fileContainingReference: declarationFile,
                context
            })
        );
    }
    return {
        name: schema.nameOverride ?? schema.generatedName,
        schema: {
            discriminated: false,
            docs: schema.description ?? undefined,
            union
        }
    };
}

const STARTS_WITH_NUMBER = /^[0-9]/;
function startsWithNumber(str: string): boolean {
    return STARTS_WITH_NUMBER.test(str);
}<|MERGE_RESOLUTION|>--- conflicted
+++ resolved
@@ -138,11 +138,7 @@
     }
 
     for (const inlineSchemaId of schemasToInline) {
-<<<<<<< HEAD
-        const inlinedSchemaPropertyInfo = getAllProperties(context, inlineSchemaId);
-=======
         const inlinedSchemaPropertyInfo = getProperties(context, inlineSchemaId);
->>>>>>> b1a9ea3e
         for (const propertyToInline of inlinedSchemaPropertyInfo.properties) {
             if (properties[propertyToInline.key] == null) {
                 if (propertiesToSetToUnknown.has(propertyToInline.key)) {
@@ -199,9 +195,6 @@
     };
 }
 
-<<<<<<< HEAD
-function getAllProperties(
-=======
 function getAllParentSchemasToInline({
     property,
     schemaId,
@@ -233,7 +226,6 @@
 }
 
 function getProperties(
->>>>>>> b1a9ea3e
     context: OpenApiIrConverterContext,
     schemaId: SchemaId
 ): {
@@ -244,11 +236,7 @@
     if (schema.type === "object") {
         return { properties: schema.properties, allOf: schema.allOf };
     } else if (schema.type === "reference") {
-<<<<<<< HEAD
-        return getAllProperties(context, schema.schema);
-=======
         return getProperties(context, schema.schema);
->>>>>>> b1a9ea3e
     }
     throw new Error(`Cannot getAllProperties for a non-object schema. schemaId=${schemaId}, type=${schema.type}`);
 }
