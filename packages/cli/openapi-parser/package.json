--- conflicted
+++ resolved
@@ -33,11 +33,7 @@
     "@fern-api/logger": "workspace:*",
     "@fern-api/task-context": "workspace:*",
     "@fern-api/yaml-schema": "workspace:*",
-<<<<<<< HEAD
-    "@fern-fern/openapi-ir-model": "0.0.151",
-=======
-    "@fern-fern/openapi-ir-model": "0.0.152",
->>>>>>> b1a9ea3e
+    "@fern-fern/openapi-ir-model": "0.0.153",
     "@redocly/openapi-core": "^1.4.1",
     "js-yaml": "^4.1.0",
     "lodash-es": "^4.17.21",
