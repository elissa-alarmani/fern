--- conflicted
+++ resolved
@@ -1,8 +1,4 @@
-<<<<<<< HEAD
-import { EnumSchema, OauthSecurityScheme, SecurityScheme } from "@fern-api/openapi-ir-sdk";
-=======
-import { EnumSchema, SecurityScheme, Source } from "@fern-api/openapi-ir-sdk";
->>>>>>> 8b2379fe
+import { EnumSchema, OauthSecurityScheme, SecurityScheme, Source } from "@fern-api/openapi-ir-sdk";
 import { OpenAPIV3 } from "openapi-types";
 import { getExtension } from "../../../getExtension";
 import { convertEnum } from "../../../schema/convertEnum";
@@ -23,30 +19,33 @@
     SecuritySchemeNames
 } from "../extensions/getSecuritySchemeNameAndEnvvars";
 
-<<<<<<< HEAD
 export function convertSecurityScheme({
     document,
     securityScheme,
-    context
+    context,
+    source
 }: {
     document: OpenAPIV3.Document;
     securityScheme: OpenAPIV3.SecuritySchemeObject | OpenAPIV3.ReferenceObject;
     context: AbstractOpenAPIV3ParserContext;
+    source: Source;
 }): SecurityScheme | undefined {
     if (isReferenceObject(securityScheme)) {
         throw new Error(`Converting referenced security schemes is unsupported: ${JSON.stringify(securityScheme)}`);
     }
-    return convertSecuritySchemeHelper({ document, securityScheme, context });
+    return convertSecuritySchemeHelper({ document, securityScheme, context, source });
 }
 
 function convertSecuritySchemeHelper({
     document,
     securityScheme,
-    context
+    context,
+    source
 }: {
     document: OpenAPIV3.Document;
     securityScheme: OpenAPIV3.SecuritySchemeObject;
     context: AbstractOpenAPIV3ParserContext;
+    source: Source;
 }): SecurityScheme | undefined {
     const maybeFullOauthConfig = getFullOAuthConfiguration({ document, context });
 
@@ -87,23 +86,6 @@
             })
         );
     } else if (securityScheme.type === "apiKey" && securityScheme.in === "header") {
-=======
-export function convertSecurityScheme(
-    securityScheme: OpenAPIV3.SecuritySchemeObject | OpenAPIV3.ReferenceObject,
-    source: Source
-): SecurityScheme | undefined {
-    if (isReferenceObject(securityScheme)) {
-        throw new Error(`Converting referenced security schemes is unsupported: ${JSON.stringify(securityScheme)}`);
-    }
-    return convertSecuritySchemeHelper(securityScheme, source);
-}
-
-function convertSecuritySchemeHelper(
-    securityScheme: OpenAPIV3.SecuritySchemeObject,
-    source: Source
-): SecurityScheme | undefined {
-    if (securityScheme.type === "apiKey" && securityScheme.in === "header") {
->>>>>>> 8b2379fe
         const bearerFormat = getExtension<string>(securityScheme, OpenAPIExtension.BEARER_FORMAT);
         const headerNames = getExtension<HeaderSecuritySchemeNames>(
             securityScheme,
@@ -141,7 +123,6 @@
             tokenEnvVar: undefined
         });
     } else if (securityScheme.type === "oauth2") {
-<<<<<<< HEAD
         context.logger.debug(
             "`x-fern-oauth` extension either not used, or incomplete. Falling back to OAS spec, and looking for `x-fern-access-token-endpoint` and `x-fern-refresh-token-endpoint`."
         );
@@ -213,13 +194,8 @@
             // we do not generate a refresh token endpoint for the same reason.
         }
 
-        const scopesEnum = getScopes(securityScheme);
+        const scopesEnum = getScopes(securityScheme, source);
         return SecurityScheme.oauth(OauthSecurityScheme.unrecognized({ scopesEnum }));
-=======
-        return SecurityScheme.oauth({
-            scopesEnum: getScopes(securityScheme, source)
-        });
->>>>>>> 8b2379fe
     }
     throw new Error(`Failed to convert security scheme ${JSON.stringify(securityScheme)}`);
 }
