--- conflicted
+++ resolved
@@ -3,25 +3,14 @@
 
 export function getGeneratedTypeName(breadcrumbs: string[]): string {
     const underscoreDelimeted = breadcrumbs.join("_");
-<<<<<<< HEAD
-    return prependFernIfStartWithNumber(upperFirst(camelCase(underscoreDelimeted)));
-=======
     const name = upperFirst(camelCase(underscoreDelimeted));
     if (/^\d/.test(name)) {
         return replaceStartingNumber(name) ?? name;
     }
     return name;
->>>>>>> b1a9ea3e
 }
 
 export function getGeneratedPropertyName(breadcrumbs: string[]): string {
     const underscoreDelimeted = breadcrumbs.join("_");
     return camelCase(underscoreDelimeted);
-}
-
-export function prependFernIfStartWithNumber(name: string): string {
-    if (/^\d/.test(name)) {
-        return "Fern" + name;
-    }
-    return name;
 }