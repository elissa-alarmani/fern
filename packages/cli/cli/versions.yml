--- conflicted
+++ resolved
@@ -1,5 +1,12 @@
 - changelogEntry:
-<<<<<<< HEAD
+  - summary: |
+      - enables `limit-websocket-messages-per-connection` in playground settings for websockets.
+        this allows for the limiting of received messages per websocket connection in the playground for a demo.
+    type: feat
+  irVersion: 53
+  version: 0.45.0-rc33
+
+- changelogEntry:
     - summary: |
         - fixes how `write-docs-definition` handles urls containing `https://` prefix
         - fixes how the docs definition resolver handles changelogs under api reference nodes
@@ -46,25 +53,13 @@
     - summary: |
         `fern check` handles validating unions that contain base properties. 
       type: feat
-=======
-  - summary: |
-      - enables `limit-websocket-messages-per-connection` in playground settings for websockets.
-        this allows for the limiting of received messages per websocket connection in the playground for a demo.
-    type: feat
->>>>>>> 48103770
   irVersion: 53
   version: 0.45.0-rc26
 
 - changelogEntry:
-<<<<<<< HEAD
     - summary: |
         The Fern CLI temporarily does not support RBAC/Audiences (they will be added in again shortly). 
       type: internal
-=======
-  - summary: |
-      The Fern CLI temporarily does not support RBAC/Audiences (they will be added in again shortly). 
-    type: internal
->>>>>>> 48103770
   irVersion: 53
   version: 0.45.0-rc25
 
