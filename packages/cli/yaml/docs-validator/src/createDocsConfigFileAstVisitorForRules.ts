--- conflicted
+++ resolved
@@ -1,14 +1,10 @@
-import { docsYml } from "@fern-api/configuration";
 import { RelativeFilePath } from "@fern-api/fs-utils";
 import { NodePath } from "@fern-api/yaml-schema";
-<<<<<<< HEAD
-=======
 import {
     DocsConfigFileAstNodeTypes,
     DocsConfigFileAstNodeVisitor,
     DocsConfigFileAstVisitor
 } from "./docsAst/DocsConfigFileAstVisitor";
->>>>>>> 06f125a8
 import { RuleVisitor } from "./Rule";
 import { ValidationViolation } from "./ValidationViolation";
 
@@ -18,14 +14,14 @@
     addViolations
 }: {
     relativeFilepath: RelativeFilePath;
-    allRuleVisitors: RuleVisitor<docsYml.RawSchemas.Visitors.DocsConfigFileAstNodeTypes>[];
+    allRuleVisitors: RuleVisitor<DocsConfigFileAstNodeTypes>[];
     addViolations: (newViolations: ValidationViolation[]) => void;
-}): docsYml.RawSchemas.Visitors.DocsConfigFileAstVisitor {
-    function createAstNodeVisitor<K extends keyof docsYml.RawSchemas.Visitors.DocsConfigFileAstNodeTypes>(
+}): DocsConfigFileAstVisitor {
+    function createAstNodeVisitor<K extends keyof DocsConfigFileAstNodeTypes>(
         nodeType: K
-    ): Record<K, docsYml.RawSchemas.Visitors.DocsConfigFileAstNodeVisitor<K>> {
-        const visit: docsYml.RawSchemas.Visitors.DocsConfigFileAstNodeVisitor<K> = async (
-            node: docsYml.RawSchemas.Visitors.DocsConfigFileAstNodeTypes[K],
+    ): Record<K, DocsConfigFileAstNodeVisitor<K>> {
+        const visit: DocsConfigFileAstNodeVisitor<K> = async (
+            node: DocsConfigFileAstNodeTypes[K],
             nodePath: NodePath
         ) => {
             for (const ruleVisitors of allRuleVisitors) {
@@ -44,7 +40,7 @@
             }
         };
 
-        return { [nodeType]: visit } as Record<K, docsYml.RawSchemas.Visitors.DocsConfigFileAstNodeVisitor<K>>;
+        return { [nodeType]: visit } as Record<K, DocsConfigFileAstNodeVisitor<K>>;
     }
 
     return {
