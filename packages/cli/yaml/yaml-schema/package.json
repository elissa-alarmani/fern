--- conflicted
+++ resolved
@@ -28,10 +28,7 @@
   },
   "dependencies": {
     "@fern-api/core-utils": "workspace:*",
-<<<<<<< HEAD
     "@fern-api/fs-utils": "workspace:*",
-=======
->>>>>>> 06f125a8
     "@fern-api/ir-sdk": "workspace:*",
     "zod": "^3.22.3"
   },
