--- conflicted
+++ resolved
@@ -34,11 +34,7 @@
     "@fern-api/task-context": "workspace:*",
     "@fern-api/fs-utils": "workspace:*",
     "@fern-api/logger": "workspace:*",
-<<<<<<< HEAD
     "@fern-fern/fdr-cjs-sdk": "0.121.2-9e12414a0",
-=======
-    "@fern-fern/fdr-cjs-sdk": "0.111.0-51d403bce",
->>>>>>> de00ba39
     "gray-matter": "^4.0.3"
   },
   "devDependencies": {
